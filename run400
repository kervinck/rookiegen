#!/bin/sh -e
#
# Usage: run400 <n> ...
#       n in 1..400
#

nrJobs=`python -c 'from multiprocessing import cpu_count as n;print n()'`
export LC_ALL=C
bzipBuffer=1000000

sort=sort
if [ `uname -s` = "Darwin" ]
then
        sort=gsort # For --compress-program option
fi

expand()
{
        depth=$1
        if [ $depth -gt 1 ]
        then
                python Tools/expand.py | $sort -TTemp --compress-program=lz4 | ./combine |
                expand `expr $depth - 1`
        else
                python Tools/expand.py | BZIP2=-1 $sort -TTemp --compress-program=lbzip2 --buffer-size=$bzipBuffer | ./combine
        fi 
}

runMultiRoot()
{
        ply=$1
<<<<<<< HEAD
        /bin/echo "<runMultiRoot>,$ply,"
=======
        rootPos=$2
        /bin/echo -n "$rootPos,$ply,"
        echo "$rootPos,1" |
>>>>>>> b202e7ba
        expand `expr $ply - 3` |
        parallel -j $nrJobs --block 10M --pipe Tools/xmoves.sh |
        python Tools/sum.py
}

ply=$1
shift

while [ $# -gt 0 ]
do
        rootPos=`bzcat ply.2.csv.bz2 | awk -F, -v L=$1 'NR==L{print$1}'`
	echo "$rootPos,1" >&2
	echo "$rootPos,1"
        shift
done |
runMultiRoot "$ply"<|MERGE_RESOLUTION|>--- conflicted
+++ resolved
@@ -29,13 +29,7 @@
 runMultiRoot()
 {
         ply=$1
-<<<<<<< HEAD
-        /bin/echo "<runMultiRoot>,$ply,"
-=======
-        rootPos=$2
-        /bin/echo -n "$rootPos,$ply,"
-        echo "$rootPos,1" |
->>>>>>> b202e7ba
+        echo "<runMultiRoot>,$ply,"
         expand `expr $ply - 3` |
         parallel -j $nrJobs --block 10M --pipe Tools/xmoves.sh |
         python Tools/sum.py
