--- conflicted
+++ resolved
@@ -29,15 +29,8 @@
 runMultiRoot()
 {
         ply=$1
-<<<<<<< HEAD
-        rootPos=$2
-        /bin/echo -n "$rootPos,$ply,"
-        echo "$rootPos,1" |
+        echo "<runMultiRoot>,$ply,"
         runExpand `expr $ply - 3` |
-=======
-        echo "<runMultiRoot>,$ply,"
-        expand `expr $ply - 3` |
->>>>>>> 8242573c
         parallel -j $nrJobs --block 10M --pipe Tools/xmoves.sh |
         python Tools/sum.py
 }
